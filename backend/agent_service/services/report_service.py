--- conflicted
+++ resolved
@@ -1,16 +1,9 @@
 # app/services/report_service.py
 from typing import Dict, Any, Optional
-<<<<<<< HEAD
 from models.property import PropertyDetails
 from models.renovation import QuickInsights
 from models.report import ReportStatus, DetailedReport
 from fastapi import Depends
-=======
-from ..models.property import PropertyDetails
-from ..models.renovation import QuickInsights
-from ..models.report import ReportStatus, DetailedReport
-from fastapi import Depends # type: ignore
->>>>>>> ab59b43c
 import json
 import asyncio
 import os
